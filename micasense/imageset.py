#!/usr/bin/env python
# coding: utf-8
"""
RedEdge Capture Class

    A Capture is a set of images taken by one RedEdge cameras which share
    the same unique capture identifier.  Generally these images will be
    found in the same folder and also share the same filename prefix, such
    as IMG_0000_*.tif, but this is not required

Copyright 2017 MicaSense, Inc.

Permission is hereby granted, free of charge, to any person obtaining a copy of
this software and associated documentation files (the "Software"), to deal in the
Software without restriction, including without limitation the rights to use,
copy, modify, merge, publish, distribute, sublicense, and/or sell copies of the
Software, and to permit persons to whom the Software is furnished to do so,
subject to the following conditions:

The above copyright notice and this permission notice shall be included in all
copies or substantial portions of the Software.

THE SOFTWARE IS PROVIDED "AS IS", WITHOUT WARRANTY OF ANY KIND, EXPRESS OR
IMPLIED, INCLUDING BUT NOT LIMITED TO THE WARRANTIES OF MERCHANTABILITY, FITNESS
FOR A PARTICULAR PURPOSE AND NONINFRINGEMENT. IN NO EVENT SHALL THE AUTHORS OR
COPYRIGHT HOLDERS BE LIABLE FOR ANY CLAIM, DAMAGES OR OTHER LIABILITY, WHETHER
IN AN ACTION OF CONTRACT, TORT OR OTHERWISE, ARISING FROM, OUT OF OR IN
CONNECTION WITH THE SOFTWARE OR THE USE OR OTHER DEALINGS IN THE SOFTWARE.
"""
import os, glob, fnmatch
import micasense.image as image
import micasense.capture as capture
import multiprocessing

import exiftool


def image_from_file(filename):
    return image.Image(filename)

class ImageSet(object):
    """
    An ImageSet is a container for a group of captures that are processed together
    """
    def __init__(self, captures):
        self.captures = captures
        captures.sort()
        
    @classmethod
    def from_directory(cls, directory, progress_callback=None, exiftool_path=None):
        """
        Create and ImageSet recursively from the files in a directory
        """
        cls.basedir = directory
        matches = []
        for root, dirnames, filenames in os.walk(directory):
            for filename in fnmatch.filter(filenames, '*.tif'):
                matches.append(os.path.join(root, filename))

        images = []

<<<<<<< HEAD
        if exiftool_path is None:
            try:
                exiftool_path = os.path.normpath(os.environ.get('exiftoolpath'))
            except Exception:
                pass
=======
        if exiftool_path is None and os.environ.get('exiftoolpath') is not None:
            exiftool_path = os.path.normpath(os.environ.get('exiftoolpath'))
>>>>>>> 90f97c59

        with exiftool.ExifTool(exiftool_path) as exift:
            for i,path in enumerate(matches):
                images.append(image.Image(path, exiftool_obj=exift))
                if progress_callback is not None:
                    progress_callback(float(i)/float(len(matches)))

        # create a dictionary to index the images so we can sort them
        # into captures
        # {
        #     "capture_id": [img1, img2, ...]
        # }
        captures_index = {}
        for img in images:
            c = captures_index.get(img.capture_id)
            if c is not None:
                c.append(img)
            else:
                captures_index[img.capture_id] = [img]
        captures = []
        for cap_imgs in captures_index:
            imgs = captures_index[cap_imgs]
            newcap = capture.Capture(imgs)
            captures.append(newcap)
        if progress_callback is not None:
            progress_callback(1.0)
        return cls(captures)
    
    def as_nested_lists(self):
        columns = [
            'timestamp',
            'latitude','longitude','altitude',
            'dls-yaw','dls-pitch','dls-roll'
        ]
        irr = ["irr-{}".format(wve) for wve in self.captures[0].center_wavelengths()]
        columns += irr
        data = [] 
        for cap in self.captures:
            dat = cap.utc_time()
            loc = list(cap.location())
            dls_pose = list(cap.dls_pose())
            irr = cap.dls_irradiance()
            row = [dat]+loc+dls_pose+irr
            data.append(row)
        return data, columns

    def dls_irradiance(self):
        series = {}
        for cap in self.captures:
            dat = cap.utc_time().isoformat()
            irr = cap.dls_irradiance()
            series[dat] = irr
<|MERGE_RESOLUTION|>--- conflicted
+++ resolved
@@ -59,16 +59,8 @@
 
         images = []
 
-<<<<<<< HEAD
-        if exiftool_path is None:
-            try:
-                exiftool_path = os.path.normpath(os.environ.get('exiftoolpath'))
-            except Exception:
-                pass
-=======
         if exiftool_path is None and os.environ.get('exiftoolpath') is not None:
             exiftool_path = os.path.normpath(os.environ.get('exiftoolpath'))
->>>>>>> 90f97c59
 
         with exiftool.ExifTool(exiftool_path) as exift:
             for i,path in enumerate(matches):
